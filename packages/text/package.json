--- conflicted
+++ resolved
@@ -1,16 +1,9 @@
 {
   "name": "@pixi/text",
-<<<<<<< HEAD
-  "version": "5.3.4",
-  "main": "lib/text.js",
-  "module": "lib/text.es.js",
-  "bundle": "dist/text.js",
-=======
   "version": "5.4.0-rc.3",
   "main": "dist/cjs/text.js",
   "module": "dist/esm/text.js",
   "bundle": "dist/browser/text.js",
->>>>>>> fed4c5b9
   "description": "Text via the Canvas API",
   "author": "Mat Groves",
   "contributors": [
@@ -32,18 +25,6 @@
     "*.d.ts"
   ],
   "dependencies": {
-<<<<<<< HEAD
-    "@pixi/core": "5.3.4",
-    "@pixi/math": "5.3.4",
-    "@pixi/settings": "5.3.4",
-    "@pixi/sprite": "5.3.4",
-    "@pixi/utils": "5.3.4"
-  },
-  "devDependencies": {
-    "@pixi/canvas-display": "5.3.4",
-    "@pixi/canvas-renderer": "5.3.4",
-    "@pixi/canvas-sprite": "5.3.4"
-=======
     "@pixi/core": "5.4.0-rc.3",
     "@pixi/math": "5.4.0-rc.3",
     "@pixi/settings": "5.4.0-rc.3",
@@ -54,6 +35,5 @@
     "@pixi/canvas-display": "5.4.0-rc.3",
     "@pixi/canvas-renderer": "5.4.0-rc.3",
     "@pixi/canvas-sprite": "5.4.0-rc.3"
->>>>>>> fed4c5b9
   }
 }