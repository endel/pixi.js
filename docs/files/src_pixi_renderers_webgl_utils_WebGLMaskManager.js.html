--- conflicted
+++ resolved
@@ -19,11 +19,7 @@
             
         </div>
         <div class="yui3-u-1-4 version">
-<<<<<<< HEAD
-            <em>API Docs for: 1.5.3</em>
-=======
             <em>API Docs for: 1.6.0</em>
->>>>>>> 293d7400
         </div>
     </div>
     <div id="bd" class="yui3-g">
@@ -263,16 +259,6 @@
     {
         PIXI.WebGLGraphics.updateGraphics(maskData, gl);
     }
-<<<<<<< HEAD
-    
-  //  maskData.visible = false;
-
-    this.maskStack.push(maskData);
-    
-    gl.colorMask(false, false, false, false);
-    gl.stencilOp(gl.KEEP,gl.KEEP,gl.INCR);
-=======
->>>>>>> 293d7400
 
     if(!maskData._webGL[gl.id].data.length)return;
 
